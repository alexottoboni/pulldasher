var GithubApi = require('github'),
    config = require('../config'),
    Promise = require('promise'),
    _ = require('underscore'),
    github = new GithubApi({
      debug: config.debug,
      version: '3.0.0'
    }),
    debug = require('./debug')('pulldasher:github'),
    utils = require('./utils'),
    Pull = require('../models/pull'),
    Issue = require('../models/issue'),
    Comment = require('../models/comment'),
    Label = require('../models/label'),
    Status = require('../models/status'),
    Signature = require('../models/signature'),
    getLogin  = require('./get-user-login'),
    rateLimit = require('./rate-limit.js');

github.authenticate({
   type: 'oauth',
   token: config.github.token
});

function denodeify(func) {
   return rateLimit(Promise.denodeify(func));
}

var api = {};
var getPull                = denodeify(github.pullRequests.get);
var getAllPulls            = denodeify(github.pullRequests.getAll);
var getIssue               = denodeify(github.issues.getRepoIssue);
var getAllIssues           = denodeify(github.issues.repoIssues);
api.getIssueEvents         = denodeify(github.issues.getEvents);
// "issue" comments are the comments on the pull (issue) itself.
api.getIssueComments       = denodeify(github.issues.getComments);
// "review" comments are the comments on the diff of the pull
api.getPullReviewComments  = denodeify(github.pullRequests.getComments);
api.getCommit              = denodeify(github.repos.getCommits);
api.getCommitStatus        = denodeify(github.statuses.get);
var getNextPage            = denodeify(github.getNextPage.bind(github));

module.exports = {
   github: github,

   /**
    * Returns a promise which resolves to a GitHub API response to
    * a query for a particular Pull Request.
    */
   getPull: function(repo, number) {
      debug("Getting pull %s", number);
      return getPull(params({
         number:     number
      }, repo));
   },

   /**
    * Get all *open* pull requests for a repo.
    *
    * Returns a promise which resolves to an array of all open pull requests
    */
   getOpenPulls: function(repo) {
      debug("Getting open pulls");
      return getAllPulls(params({}, repo)).then(getAllPages);
   },

   /**
    * Get *all* pull requests for a repo.
    *
    * Returns a promise which resolves to an array of all pull requests
    */
   getAllPulls: function(repo) {
      debug("Getting all pulls");
      return getAllPulls(params({
         state: 'all'
      }, repo)).then(getAllPages);
   },

   /**
    * Get an issue for a repo.
    *
    * Returns a promise which resolves to a github issue
    */
   getIssue: function(repo, number) {
      var searchParams = params({number: number}, repo);
      debug("Getting issue %s", number);
      return getIssue(searchParams)
      .then(addRepo(searchParams));
   },

   /**
    * Get all open issues for a repo.
    *
    * Returns a promise which resolves to an array of all open issues
    */
   getOpenIssues: function(repo) {
      var searchParams = params({}, repo);
      debug("Getting open issues");
      return getAllIssues(searchParams)
      .then(getAllPages)
      .then(filterOutPulls)
      .then(addRepo(searchParams));
   },

   /**
    * Get *all* issues for a repo.
    *
    * Returns a promise which resolves to an array of all issues
    */
   getAllIssues: function(repo) {
      var searchParams = params({state: 'all'}, repo);
      debug("Getting all issues");
      return getAllIssues(searchParams)
      .then(getAllPages)
      .then(filterOutPulls)
      .then(addRepo(searchParams));
   },

   /**
    * Takes a promise that resolves to a GitHub pull request API response,
    * parses it, and returns a promise that resolves to a Pull objects.
    */
   parse: function(githubPull) {
      debug("Getting all information for pull %s", githubPull.number);
      // We've occasionally noticed a null pull body, so lets fix it upfront
      // before errors happen.
      githubPull.body = githubPull.body || '';

      var repo = githubPull.head.repo.full_name;

      var reviewComments = getPullReviewComments(repo, githubPull.number);
      var comments = getIssueComments(repo, githubPull.number);
      var headCommit = getCommit(repo, githubPull.head.sha);
      var commitStatus = getCommitStatus(repo, githubPull.head.sha);
      var events = getIssueEvents(repo, githubPull.number);
      // Only so we have the canonical list of labels.
      var ghIssue = module.exports.getIssue(repo, githubPull.number);

      // Returned to the map function. Each element of githubPulls maps to
      // a promise that resolves to a Pull.
      return Promise.all([reviewComments,
                          comments,
                          headCommit,
                          commitStatus,
                          events,
                          ghIssue])
       .then(function(results) {
         var reviewComments = results[0],
             comments       = results[1],
             headCommit     = results[2],
             commitStatus   = results[3],
             events         = results[4],
             ghIssue        = results[5];

         // Array of Signature objects.
         var signatures = comments.reduce(function(sigs, comment) {
            var commentSigs = Signature.parseComment(
             comment, repo, githubPull.number);

            // Signoffs from before the most recent commit are no longer active.
            var headCommitDate = new Date(headCommit.commit.committer.date);
            commentSigs.forEach(function(signature) {
               if ((signature.data.type === 'CR' ||
                signature.data.type === 'QA') &&
                new Date(signature.data.created_at) < headCommitDate) {
                  signature.data.active = false;
               }
            });

            return sigs.concat(commentSigs);
         }, []);

         // Array of Comment objects.
         comments = comments.map(function(commentData) {
            commentData.number = githubPull.number;
<<<<<<< HEAD
            commentData.repo = githubPull.base.repo.full_name;
=======
            commentData.repo_name = githubPull.base.repo.name;
            commentData.repo = repo;
>>>>>>> c56ffb05
            commentData.type = 'issue';

            return new Comment(commentData);
         });

         // Array of Comment objects.
         comments = comments.concat(reviewComments.map(function(commentData) {
            commentData.number = githubPull.number;
<<<<<<< HEAD
            commentData.repo = githubPull.base.repo.full_name;
=======
            commentData.repo_name = githubPull.base.repo.name;
            commentData.repo = repo;
>>>>>>> c56ffb05
            commentData.type = 'review';

            return new Comment(commentData);
         }));

         // Status object.
         var status = null;
         if (commitStatus) {
            status = new Status({
               repo:          repo,
               sha:           githubPull.head.sha,
               state:         commitStatus.state,
               description:   commitStatus.description,
               target_url:    commitStatus.target_url
            });
         }

         // Array of Label objects.
         var labels = getLabelsFromEvents(events, ghIssue);

         var pull = Pull.fromGithubApi(githubPull, signatures, comments, status, labels);
         return pull.syncToIssue();
      });
   },

   /**
    * Takes a GitHub issue API response
    * parses it, and returns a promise that resolves to an Issue object.
    */
   parseIssue: function(ghIssue) {
      debug("Getting all information for issue %s", ghIssue.number);
      return getIssueEvents(ghIssue.repo, ghIssue.number)
      .then(function(events) {
         // Array of Label objects.
         // Note: using the repo name from the config for now until we support
         // multiple repos. The ghIssue object doesn't contain the repo name.
         var labels = getLabelsFromEvents(events, ghIssue);

         return Issue.getFromGH(ghIssue, labels);
      });
   },
};

/**
 * Traverses github's pagination to retrieve *all* the records.
 * Takes in the first page of results and returns a promise for *all* the
 * results.
 */
function getAllPages(currentPage, allResults) {
   debug("Got %s results", currentPage.length);
   return new Promise(function (resolve, reject) {
      allResults = allResults || [];
      allResults.push(currentPage);

      if (!github.hasNextPage(currentPage)) {
         debug("No more results");
         return resolve(_.flatten(allResults));
      }

      resolve(getNextPage(currentPage).then(function (nextPage) {
         return getAllPages(nextPage, allResults);
      }));
   });
}

/**
 * Get array of Label objects from complete list of a Issue's events.
 *
 * Note: ghIssue at this point has always come from one of the
 * get*Issues() commands and thus has been augmented with the
 * issue.repo property.
 */
function getLabelsFromEvents(events, ghIssue) {
   debug("Extracting label assignments from %s issue events for #%s",
    events.length, ghIssue.number);

   // Narrow list to relevant labeled/unlabeled events.
   events = _.filter(events, function(event) {
      return event.event === 'labeled' || event.event === 'unlabeled';
   });

   debug("Found %s label events for #%s", events.length, ghIssue.number);

   // Build simple Event objects with all the info we care about.
   events = events.map(function(event) {
      return {
         type: event.event,
         name: event.label.name,
         user: getLogin(event.actor),
         created_at: utils.fromDateString(event.created_at)
      };
   });

   // Group label events by label name.
   var labels = _.groupBy(events, 'name');

   // Get a list of the most recent events for each label.
   labels = _.map(labels, function(events) {
      events = _.sortBy(events, 'created_at');
      return _.last(events);
   });

   labels = _.filter(labels, function(event) {
      return event.type === 'labeled';
   });

   debug("Found %s unique labels for #%s", labels.length, ghIssue.number);

   // If these are available, use them as the canonical source, only augmented
   // by the data from events. If a label is renamed, the events will retain
   // the old name but the list of labels on the issue itself will be correct.
   // So, if a label is renamed, we'll lose the labeler and the date.
   if (ghIssue.labels && ghIssue.labels.length) {
      debug("Using %s labels from the github issue", ghIssue.labels.length);
      // Includes labeller and a time from the events api
      var eventLabels = _.indexBy(labels, 'name');

      return ghIssue.labels.map(function(label) {
         var eventLabel = eventLabels[label.name];
         return new Label(
            {name: label.name},
            ghIssue.number,
            "", // TODO: Remove this when repo_name is removed.
            ghIssue.repo,
            eventLabel && eventLabel.user,
            eventLabel && eventLabel.created_at
         );
      });
   }

   // Construct Label objects.
   return labels.map(function(label) {
      return new Label(
         {name: label.name},
         ghIssue.number,
         "", // TODO: Remove this when repo_name is removed.
         ghIssue.repo,
         label.user,
         label.created_at
      );
   });
}

/**
 * Return the default api params merged with the overrides
 */
function params(apiParams, repo) {
   var repoArray = parseRepo(repo);
   var owner = repoArray[0];
   var repoName = repoArray[1];

   return _.extend({
      user:       owner,
      repo:       repoName,
      per_page:   100,
   }, apiParams);
}

/**
 * Returns a function that uses the search parameters to add the "repo"
 * property to all the results. When we ask for a list of open issues from the
 * API for a particular repo, those results don't have references to the repo
 * we asked about, so we have to inject them to normalize the structure of the
 * object.
 */
function addRepo(params) {
   function addRepositoryField(ghIssue) {
      ghIssue.repo = params.user + "/" + params.repo;
   }
   return function(results) {
      if (Array.isArray(results)) {
         results.forEach(addRepositoryField);
      } else {
         addRepositoryField(results);
      }
      return results;
   };
}

/**
 * Splits the repo into the owner and repo name.
 */
function parseRepo(repo) {
   return repo.split("/");
}


/**
 * Return a promise for all issue events for the given issue / pull
 */
function getIssueEvents(repo, issueNumber) {
   debug("Getting events for issue #%s", issueNumber);
   return api.getIssueEvents(params({
      number: issueNumber
   }, repo)).then(getAllPages);
}

function getIssueComments(repo, issueNumber) {
   debug("Getting comments for issue #%s", issueNumber);
   return api.getIssueComments(params({
      number: issueNumber
   }, repo)).then(getAllPages);
}

function getPullReviewComments(repo, pullNumber) {
   debug("Getting pull review comments for pull #%s", pullNumber);
   return api.getPullReviewComments(params({
      number: pullNumber
   }, repo)).then(getAllPages);
}

function getCommit(repo, sha) {
   return new Promise(function (resolve, reject){
      debug("Getting commit %s", sha);
      api.getCommit(params({
         sha: sha,
         per_page: 1
      }, repo)).then(function(commits) {
         if (commits.length === 1) {
            resolve(commits[0]);
         } else {
            return reject();
         }
      });
   });
}

function getCommitStatus(repo, sha) {
   return new Promise(function(resolve, reject) {
      debug("Getting commit status for %s", sha);
      api.getCommitStatus(params({
         sha: sha
      }, repo)).then(function(status) {
         if (status.length) {
            resolve(status[0]);
         } else {
            resolve(null);
         }
      });
   });
}

/**
 * Remove all entries that have the pull_request key set to something truthy
 */
function filterOutPulls(issues) {
   debug("Filtering out pulls from list of %s issues", issues.length);
   issues = _.filter(issues, function(issue) {
      return !issue.pull_request || !issue.pull_request.url;
   });
   debug("Filtered down to %s issues", issues.length);
   return issues;
}<|MERGE_RESOLUTION|>--- conflicted
+++ resolved
@@ -173,12 +173,7 @@
          // Array of Comment objects.
          comments = comments.map(function(commentData) {
             commentData.number = githubPull.number;
-<<<<<<< HEAD
-            commentData.repo = githubPull.base.repo.full_name;
-=======
-            commentData.repo_name = githubPull.base.repo.name;
             commentData.repo = repo;
->>>>>>> c56ffb05
             commentData.type = 'issue';
 
             return new Comment(commentData);
@@ -187,12 +182,7 @@
          // Array of Comment objects.
          comments = comments.concat(reviewComments.map(function(commentData) {
             commentData.number = githubPull.number;
-<<<<<<< HEAD
-            commentData.repo = githubPull.base.repo.full_name;
-=======
-            commentData.repo_name = githubPull.base.repo.name;
             commentData.repo = repo;
->>>>>>> c56ffb05
             commentData.type = 'review';
 
             return new Comment(commentData);
