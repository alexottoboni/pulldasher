--- conflicted
+++ resolved
@@ -42,15 +42,9 @@
    getAllPulls: function() {
       return getAll({
          user:       config.repo.owner,
-<<<<<<< HEAD
-         repo:       config.repo.name,
-         per_page:   config.repo.numPulls
-      });
-   },
-=======
          repo:       config.repo.name
       }).then(getAllPages);
->>>>>>> e06b7007
+   },
 
    /**
     * Takes a promise that resolves to a GitHub pull request API response,
