--- conflicted
+++ resolved
@@ -81,13 +81,9 @@
 }
 
 function interval() {
-<<<<<<< HEAD
-   return (resetAt * 1000 - Date.now()) / (remaining + 1);
-=======
    var requestsRemaining = Math.max(1, remaining);
    // Always underconsume, and leave a minute's worth of requests remaining
    // just in case our clock drifts from githubs
    var timeTillReset = Math.max(1, (60 + resetAt) * 1000 - Date.now());
    return timeTillReset / requestsRemaining;
->>>>>>> bb703e9a
 }