var GithubApi = require('github'),
    config = require('../config'),
    Promise = require('promise'),
    _ = require('underscore');

module.exports = function PullManager() {
   var sockets = [];
   var pulls = [];

   function sendInitialData(socket) {
<<<<<<< HEAD
      socket.emit('fullData', _.invoke(pulls, 'toObject'));
=======
      socket.emit('allPulls', pulls);
>>>>>>> eba98196
   }

   function notifyAboutPullStateChange(pull) {
      sockets.forEach(function(socket) {
         socket.emit('pullChange', pull.toObject());
      });
   }

   /**
    * Removes the given socket from the collection
    */
   function removeSocket(socket) {
      var index = sockets.indexOf(socket);
      if (index !== null) {
         sockets.splice(index);
      }
   }

   function getPull(id) {
      return _.find(pulls, function(pull) {
         return pull.id == id;
      });
   }

   var self = {
      addSocket: function(socket) {
         sockets.push(socket);
         sendInitialData(socket);
         socket.on('disconnect', function() {
            removeSocket(socket);
         });
      },

      addPull: function(pull) {
         pulls.push(pull);
         notifyAboutPullStateChange(pull);
      },

      updatePull: function(updatedPull) {
         var pull = getPull(pull.id);
         if (!pull) {
            self.addPull(pull);
            return;
         }

         _.extend(pull, updatedPull);
      }
   };
   return self;
};<|MERGE_RESOLUTION|>--- conflicted
+++ resolved
@@ -8,11 +8,8 @@
    var pulls = [];
 
    function sendInitialData(socket) {
-<<<<<<< HEAD
-      socket.emit('fullData', _.invoke(pulls, 'toObject'));
-=======
+      socket.emit('allPulls', _.invoke(pulls, 'toObject'));
       socket.emit('allPulls', pulls);
->>>>>>> eba98196
    }
 
    function notifyAboutPullStateChange(pull) {
