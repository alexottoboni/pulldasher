var port = process.env.PORT || 3000;
module.exports = {
   port: port,
   github: {
      clientId:     "your github application client id",
<<<<<<< HEAD
      secret:       "your github appliction secret",
      callbackURL:  "http://localhost:" + port + "/auth/github/callback",
      hook_secret:  "some random string to use (?secret=oxwm5gks) to 'secure' github hook handlers"
=======
      secret:       'your github appliction secret',
      callbackURL:  'http://localhost:' + port + '/auth/github/callback',
      token:        "oauth api token for server-side api calls",
      hook_secret:  "some random string to use (?secret=oxwm5gks) to 'secure' github hook handlers"
      requireOrg:   "Limit access to users belonging to this github organization"
>>>>>>> eba98196
   },
   session: {
      secret: "secret for signing session cookies"
   },
   repo: {
     owner: 'repo owner',
     name:  'repo name'
   },
   debug: true
};<|MERGE_RESOLUTION|>--- conflicted
+++ resolved
@@ -3,17 +3,11 @@
    port: port,
    github: {
       clientId:     "your github application client id",
-<<<<<<< HEAD
-      secret:       "your github appliction secret",
-      callbackURL:  "http://localhost:" + port + "/auth/github/callback",
-      hook_secret:  "some random string to use (?secret=oxwm5gks) to 'secure' github hook handlers"
-=======
       secret:       'your github appliction secret',
       callbackURL:  'http://localhost:' + port + '/auth/github/callback',
       token:        "oauth api token for server-side api calls",
-      hook_secret:  "some random string to use (?secret=oxwm5gks) to 'secure' github hook handlers"
+      hook_secret:  "some random string to use (?secret=oxwm5gks) to 'secure' github hook handlers",
       requireOrg:   "Limit access to users belonging to this github organization"
->>>>>>> eba98196
    },
    session: {
       secret: "secret for signing session cookies"
