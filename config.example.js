var port = process.env.PORT || 3000;
module.exports = {
   // This is the port Pulldasher will run on. If you want to have multiple
   // instances of Pulldasher running on the same server, just assign them
   // different ports.
   port: port,

   // The use of the Github API in Pulldasher is slightly unconventional.
   // Rather than using a token for the currently-logged-in user to access the
   // API, we use one token belonging to the organization for everyone. This is
   // driven by Pulldasher's back-end/front-end separation. Because the backend
   // has to be able to access the API even when no one is logged into the front
   // end, it can't use the users' tokens. The user logins are used only for
   // determining permissions and the active user.
   //
   // To use Pulldasher, you'll need to set up the following on GitHub:
   // 1. A GitHub Application for your organization
   // 2. An API key that has access to the repo you're going to track
   // 3. A GitHub webhook on the repo you want to monitor
   github: {
      // Get this from the GitHub application setup page.
      clientId:     "your github application client id",
      secret:       'your github appliction secret',
      // Where GitHub will send the user's browser after authentication.
      callbackURL:  'http://localhost:' + port + '/auth/github/callback',
      // An API token for the backend to make API requests with.
      token:        "oauth api token for server-side api calls",
      // This will need to be the same secret you use on the Webhooks page for
      // the repo Pulldasher is going to monitor.
      hook_secret:  "some random string to use (?secret=oxwm5gks) to 'secure' github hook handlers",
      // Limit access to specific users or teams.
      requireOrg:   "Limit access to users belonging to this github organization",
      requireTeam:  "[Optional] Limit access to users belonging to this team name within the above github organization"
   },
   session: {
      secret: "secret for signing session cookies"
   },
   repo: {
      // The GitHub username of the person or organization owning the repo you
      // want to monitor.
     owner:       'repo owner',
     // The name of the GitHub repo you want to monitor.
     name:        'repo name'
   },
   // The usual MySQL stuff. Like every other MySQL webapp, basically.
   // You will need to source the `schema.sql` file in the database to create
   // all the tables that Pulldasher expects.
   mysql: {
      host: 'mysql remote host URL',
      db:   'database name',
      user: 'username',
      pass: 'password'
   },
   // The tags Pulldasher uses to determine how many CR and QA are required for
   // a given pull. The names are currently non-negotiable as far as the
   // frontend is concerned, but the regex may be changed to your heart's
   // content.
   body_tags: [
      {
         name: 'cr_req',
         regex: /\bcr_req ([0-9]+)\b/i,
         default: 2
      },
      {
         name: 'qa_req',
         regex: /\bqa_req ([0-9]+)\b/i,
         default: 1
      }
   ],
   // Tags which indicate a comment is significant and should be parsed.
   // The regex may be customized to change the tag used in GitHub.
   tags: [
      {
         name: 'dev_block',
         regex: /\bdev_block :[^\n:]+:/i
      },
      {
         name: 'un_dev_block',
         regex: /\bun_dev_block :[^\n:]+:/i
      },
      {
         name: 'deploy_block',
         regex: /\bdeploy_block :[^\n:]+:/i
      },
      {
         name: 'un_deploy_block',
         regex: /\bun_deploy_block :[^\n:]+:/i
      },
      {
         name: 'QA',
         regex: /\bQA :[^\n:]+:/i
      },
      {
         name: 'CR',
         regex: /\bCR :[^\n:]+:/i
      }
   ],
<<<<<<< HEAD
   /**
    * This is a list of objects describing labels on issues which should be
    * converted to properties on the issue. Note that if more than one label
    * matches the regex, only one will appear in the property.
    */
   labels: [
      {
         name: 'difficulty',
         regex: /^[0-9]+$/
      }
   ],
=======
   // Where to store the PID of the pulldasher process when run.
>>>>>>> 9e3ee237
   pidFile: "/var/run/pulldasher.pid",
   // Setting this to true prints more debugging information.
   debug: true,
   // The time in ms before an unauthenticated websocket connection times out.
   unauthenticated_timeout: 10 * 1000,
   // The time in ms before an authentication token times out.
   token_timeout: 100 * 1000
};<|MERGE_RESOLUTION|>--- conflicted
+++ resolved
@@ -95,7 +95,7 @@
          regex: /\bCR :[^\n:]+:/i
       }
    ],
-<<<<<<< HEAD
+
    /**
     * This is a list of objects describing labels on issues which should be
     * converted to properties on the issue. Note that if more than one label
@@ -104,12 +104,11 @@
    labels: [
       {
          name: 'difficulty',
-         regex: /^[0-9]+$/
+         regex: /^size-[0-9]+$/
       }
    ],
-=======
+
    // Where to store the PID of the pulldasher process when run.
->>>>>>> 9e3ee237
    pidFile: "/var/run/pulldasher.pid",
    // Setting this to true prints more debugging information.
    debug: true,
