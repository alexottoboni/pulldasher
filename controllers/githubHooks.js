var config     = require('../config'),
    Promise    = require('promise'),
    debug      = require('debug')('pulldasher:githubHooks'),
    Pull       = require('../models/pull'),
    Status     = require('../models/status'),
    Signature  = require('../models/signature'),
    Issue      = require('../models/issue'),
    Comment    = require('../models/comment'),
    Label      = require('../models/label'),
    refresh    = require('../lib/refresh'),
    getLogin   = require('../lib/get-user-login'),
    dbManager  = require('../lib/db-manager');

var HooksController = {

   main: function(req, res) {
      // Variable for promise that will resolve when the hook is known to have
      // succeeded or failed.
      var dbUpdated;
      var comment;

      var secret = req.query.secret;
      if (secret !== config.github.hook_secret) {
         var m = 'Invalid Hook Secret: ' + secret;
         debug(m);
         console.error(m);
         return res.status(401).send('Invalid POST');
      }

      // Begin the webhook decoding
      var body = JSON.parse(req.body.payload);
      var event = req.get('X-GitHub-Event');
      debug('Received GitHub webhook, Event: %s', event);

      if (event === 'status') {
         // The payload for statuses looks different from the api response.
         // Here we somewhat normalize this by making the repo available on
         // the 'repo' property.
         body.repo = body.name;
         dbUpdated = dbManager.updateCommitStatus(new Status(body));
      } else if (event === 'issues') {
         dbUpdated = handleIssueEvent(body);
      } else if (event === 'pull_request') {
         // Promise that resolves when everything that needs to be done before
         // we call `updatePull` has finished.
         var preUpdate = handleLabelEvents(body);

         switch(body.action) {
            case "opened":
            case "reopened":
            case "closed":
            case "edited":
            case "merged":
               break;

            case "synchronize":
               preUpdate = dbManager.invalidateSignatures(
                  body.pull_request.number,
                  ['QA', 'CR']
               );
         }

         // Update DB with new pull request content.
         dbUpdated = preUpdate.then(function() {
<<<<<<< HEAD
            var pull = new Pull(body.pull_request);
            // Update the pull with information from the related issue
            return pull.syncToIssue();
         }).
         then(dbManager.updatePull.bind(dbManager));
=======
            return dbManager.updatePull(Pull.fromGithubApi(body.pull_request));
         });
>>>>>>> 9033bda5
      } else if (event === 'issue_comment') {
         if (body.action === 'created') {
            var promises = [];

            // Parse any signature(s) out of the comment.
            var sigs = Signature.parseComment(
             body.comment, body.repository.full_name, body.issue.number);
            promises.push(dbManager.insertSignatures(sigs));

            body.comment.number = body.issue.number;
            body.comment.repo_name = body.repository.name;
            body.comment.repo = body.repository.full_name;
            body.comment.type = 'issue';
            comment = new Comment(body.comment);

            promises.push(dbManager.updateComment(comment));

            dbUpdated = Promise.all(promises);
         } else {
            // If the comment was edited or deleted, the easiest way to deal
            // with the result is to simply refresh all data for the pull (or
            // issue). Otherwise, we'd have to delete or update the comment,
            // delete or update any signatures tied to that comment, then
            // delete all signatures and re-insert in order them so the
            // dev_blocking and such comes out correct.
            refreshPullOrIssue(body);
         }
      } else if (event === 'pull_request_review_comment') {
         if (body.action === 'deleted') {
            dbUpdated = dbManager.deleteReviewComment(body.comment.id);
         } else {
            body.comment.number = body.pull_request.number;
            body.comment.repo_name = body.repository.name;
            body.comment.repo = body.repository.full_name;
            body.comment.type =   'review';
            comment = new Comment(body.comment);

            dbUpdated = dbManager.updateComment(comment);
         }
      }

      if (dbUpdated) {
         dbUpdated.then(function fulfilled() {
            res.status(200).send('Success!');
         },
         function rejected(err) {
            console.log(err);
            res.status(500).send(err.toString());
         }).done();
      } else {
         res.status(200).send('Success!');
      }
   }
};

function handleIssueEvent(body) {
   debug('Webhook action: %s for issue #%s', body.action, body.issue.number);
   // Some of these events are also triggered on pull requests
   var isPull = body.issue.pull_request;

   var doneHandling = handleLabelEvents(body);

   switch(body.action) {
      case "opened":
         // Always do this for opened issues because a full refresh
         // is the easiest way to get *who* assigned the initial labels.
         return doneHandling.then(function() {
            // Not returning here cause we don't want to delay replying to the
            // hook with a 200 since we know what needs to be done.
            refreshPullOrIssue(body);
         });

      case "reopened":
      case "closed":
      case "edited":
      case "assigned":
      case "unassigned":
        // Default case is update the issue
   }

   // If github is fooling us and this is actually a pull request,
   // let's not create an issue object out of it.
   if (isPull) {
      return doneHandling.then(function() {
         return dbManager.updatePull(Pull.fromGithubApi(body.pull_request));
      });
   }

   return doneHandling.then(function() {
      // Copy the full name of the repo into the issue object so we can
      // normalize the structure.
      body.issue.repo = body.repository.full_name;
      return Issue.getFromGH(body.issue);
   })
   .then(dbManager.updateIssue)
   .then(function() {
      return reprocessLabels(body.issue.number, body.repository.name);
   });
}


/**
 * Handles the response body if it represents a labeled / unlabled issue
 * (or pull) event and returns a promise that is fulfilled when the DB change
 * is committed.
 *
 * Note: will return a fulfilled promise if this is not a label event.
 */
function handleLabelEvents(body) {
   var object = body.pull_request || body.issue;
   switch(body.action) {
      case "labeled":
         debug('Added label: %s', body.label.name);
         return dbManager.insertLabel(new Label(
            body.label,
            object.number,
            body.repository.name,
            body.repository.full_name,
            getLogin(body.sender),
            object.updated_at
         ));

      case "unlabeled":
         debug('Removed label: %s', body.label.name);
         return dbManager.deleteLabel(new Label(
            body.label,
            object.number,
            body.repository.name,
            body.repository.full_name
         ));
   }
   return Promise.resolve();
}

/**
 * After a label has been added or removed we have to re-process all the labels
 * in case one of them matches one of our configured label updaters.
 */
function reprocessLabels(issueNumber, repo) {
   if (!config.labels || !config.labels.length) {
      return;
   }
   debug("Reprocessing labels for Issue #%s", issueNumber);
   return dbManager.getIssue(issueNumber, repo)
   .then(dbManager.updateIssue);
}

function refreshPullOrIssue(responseBody) {
   // The Docs: https://developer.github.com/v3/issues/#list-issues say you can
   // tell the difference like this:
   if (responseBody.issue.pull_request) {
      refresh.pull(responseBody.issue.number);
   } else {
      refresh.issue(responseBody.issue.number);
   }
}

module.exports = HooksController;<|MERGE_RESOLUTION|>--- conflicted
+++ resolved
@@ -62,16 +62,8 @@
 
          // Update DB with new pull request content.
          dbUpdated = preUpdate.then(function() {
-<<<<<<< HEAD
-            var pull = new Pull(body.pull_request);
-            // Update the pull with information from the related issue
-            return pull.syncToIssue();
-         }).
-         then(dbManager.updatePull.bind(dbManager));
-=======
             return dbManager.updatePull(Pull.fromGithubApi(body.pull_request));
          });
->>>>>>> 9033bda5
       } else if (event === 'issue_comment') {
          if (body.action === 'created') {
             var promises = [];
