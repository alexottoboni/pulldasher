--- conflicted
+++ resolved
@@ -1,9 +1,5 @@
-<<<<<<< HEAD
 define(['jquery', 'appearanceUtils', 'spec/utils', 'spec/pageIndicators', 'spec/indicators', 'spec/columns', 'spec/debugIndicators'], function($, utils, specUtils, pageIndicators, indicators, columns, debugIndicators) {
-=======
-define(['jquery', 'appearanceUtils', 'spec/utils', 'spec/pageIndicators', 'spec/indicators', 'spec/columns'], function($, utils, specUtils, pageIndicators, indicators, columns) {
    var clipboard = $('#branch_name_clipboard');
->>>>>>> 6a2b7d8c
    return {
       navbar: "#restore-buttons",
       page_indicator_box: "#global-indicators",
