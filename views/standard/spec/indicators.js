--- conflicted
+++ resolved
@@ -268,22 +268,11 @@
             var past_due = date.getTime() < Date.now();
             var tooltip_text = milestone.title;
 
-<<<<<<< HEAD
             if (past_due) {
                flag.addClass('flag-past-due');
                tooltip_text = "Past Due: " + tooltip_text;
             } else {
                flag.addClass('flag-milestone');
-=======
-               if (past_due) {
-                  flag.addClass('flag-past-due');
-                  tooltip_text = "Past Due: " + tooltip_text;
-               } else {
-                  flag.addClass('flag-milestone');
-               }
-
-               utils.addTooltip(flag, tooltip_text);
->>>>>>> 9033bda5
             }
 
             flag_text = utils.formatDate(date);
