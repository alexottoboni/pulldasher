--- conflicted
+++ resolved
@@ -157,18 +157,14 @@
          indicators: {
             qa_in_progress: function qa_in_progress(pull, node) {
                if (label = pull.getLabel('QAing')) {
-<<<<<<< HEAD
                   var labelElem = $('<span>');
                   labelElem.addClass('warning glyphicon glyphicon-eye-open');
-=======
-                  var labelElem = $('<span>' + label.title + '</span>');
                   if (label.user == App.user) {
-                     var labelclass = 'label-success';
+                     var labelclass = 'text-success';
                   } else {
-                     var labelclass = 'label-warning';
+                     var labelclass = 'text-warning';
                   }
-                  labelElem.addClass('label ' + labelclass);
->>>>>>> 499f3f7f
+                  labelElem.addClass(labelclass);
                   labelElem = utils.addActionTooltip(labelElem, '',
                   label.created_at, label.user);
                   node.append(labelElem);
