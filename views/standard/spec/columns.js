<<<<<<< HEAD
/* `spec/columns.js`
 *
 * This file defines the columns which Pulldasher shows. It is required and
 * slotted into the global config by `spec/main.js`.
 */
// The header here is standard RequireJS to pull in jquery and a helper library
// which is available in `/public/js/appearanceUtils.js`.
define(['jquery', 'appearanceUtils'], function($, utils) {
   // This array will contain one object for each column configured. Adding a
   // column requires adding a new element to the array and adding a spot on
   // index.html for the column to go in.
=======
define(['jquery', 'appearanceUtils', 'underscore'], function($, utils, _) {

   // Sorting functions that are run on each column.
   var globalSorts = {
      sortByMilestone: function(pull) {
         var score = 0;

         if (pull.milestone.title) {
            var due_date = pull.milestone.due_on &&
             new Date(pull.milestone.due_on);

            // If milestone is past due date.
            if (due_date && due_date < new Date()) {
               score -= 1500;
            } else {
               score -= 750;
            }
         }

         return score;
      }
   };

   /**
    * Runs all of the functions from globalSorts on the given pull and reduces
    * each score into a total sorting score.
    */
   function sortGlobally(pull) {
      return _.reduce(globalSorts, function(score, sort) {
         return score + sort(pull);
      }, 0);
   }

>>>>>>> 0620bc7a
   return [
      // This object describes a column in Pulldasher, specifically, the CI
      // Blocked column.
      {
         // This name will be displayed at the top of the column.
         title: "CI Blocked",
         // This id is used to match the column to the element it should be
         // placed in. Pulldasher will render the column into an element with id
         // `<id>-container`. So, for example, this column will render into the
         // `ciBlocked-container` element in `index.js`.
         id: "ciBlocked",
         // This describes how to choose the pulls to go in this column. It is a
         // function which returns `true` if a pull should go in the column and
         // `false` otherwise. This property may also be an array of functions,
         // in which case the selectors are chained.
         selector: function(pull) {
            return !pull.dev_blocked() && !pull.build_succeeded();
         },
         // This describes the sort order for the pull. It returns a numeric
         // score for each pull. Pulls with a low score are sorted to the bottom
         // of the column. Pulls with a high score are sorted to the top.
         sort: function(pull) {
            var score = sortGlobally(pull);
            if (pull.is_mine()) {
               score -= 30;
            }

            score -= pull.status.CR.length * 1;
            score -= pull.status.QA.length * 2;

            if (!pull.build_failed()) {
               score += 15;
            }

            return score;
         },
         // Triggers provide hooks to run your own javascript on a column at
         // various points in the column's lifecycle. Each function is passed
         // two arguments: the column's main element and the column's container
         // element. The function may do anything it likes.
         triggers: {
            // This hook will be run on column creation. In this case, it sets
            // the nice blue color on the column header.
            onCreate: function(blob, container) {
               blob.removeClass('panel-default').addClass('panel-primary');
            },
            // This hook will be run whenever Pulldasher receives an update from
            // the server. It should typically be used to update things about
            // the column's appearance that are affected by its contents (or, in
            // this case, lack thereof).
            onUpdate: function(blob, container) {
               utils.hideIfEmpty(container, blob, '.pull');
            }
         },
         // This is a magical option (in a bad way) which makes the column
         // collapsible. It would be better if no more such options were added.
         shrinkToButton: true
         // Take a look at the next column for more on the parts we haven't seen
         // yet!
      },
      {
         title: "deploy_blocked Pulls",
         id: "deployBlockPulls",
         selector: function(pull) {
            return pull.ready() && pull.deploy_blocked();
         },
         triggers: {
            onCreate: function(blob, container) {
               blob.removeClass('panel-default').addClass('panel-primary');
            },
            onUpdate: function(blob, container) {
               utils.hideIfEmpty(container, blob, '.pull');
            }
         },
         // Now here's a new thing: indicators. As mentioned in the README,
         // indicators provide icons and such on each pull. In this section, we
         // can set the indicators for this column only. See
         // `spec/indicators.js` for more on how indicators work.
         indicators: {
            deploy_block: function deploy_block(pull, node) {
               if (pull.deploy_blocked()) {
                  var current_block = pull.status.deploy_block.slice(-1)[0].data;
                  var date = new Date(current_block.created_at);
                  var link = utils.getCommentLink(pull, current_block);
                  var label = $('<span>').addClass('label label-danger');

                  label.text(utils.formatDate(date));
                  link.append(label);
                  utils.addActionTooltip(link, "deploy_block'd",
                  current_block.created_at, current_block.user.login);

                  node.append(link);
               }
            }
         },
         shrinkToButton: true
      },
      {
         title: "Ready Pulls",
         id: "readyPulls",
         selector: function(pull) {
            return pull.ready() && !pull.deploy_blocked();
         },
         triggers: {
            onCreate: function(blob, container) {
               blob.removeClass('panel-default').addClass('panel-success');
            },
            onUpdate: function(blob, container) {
               utils.hideIfEmpty(container, blob, '.pull');
            }
         },
         shrinkToButton: true
      },
      {
         title: "dev_blocked Pulls",
         id: "blockPulls",
         selector: function(pull) {
            return pull.dev_blocked();
         },
         sort: function(pull) {
            var most_recent_block = pull.status.dev_block.slice(-1)[0].data;
            var date = new Date(most_recent_block.created_at);
            var score = sortGlobally(pull);

            // Pulls that have been dev_blocked longer are higher priority.
            score += -1/date.valueOf();

            if (pull.is_mine()) {
               score -= 1;
            }

            return score;
         },
         indicators: {
            actor: function actor(pull, node) {
               var current_block = pull.status.dev_block.slice(-1)[0].data;

               var date = new Date(current_block.created_at);

               var link = utils.getCommentLink(pull, current_block);

               var label = $('<span>').addClass('label label-default');

               label.text(utils.formatDate(date));
               link.append(label);
               utils.addActionTooltip(link, "dev_block'd",
               current_block.created_at, current_block.user.login);

               node.append(link);
            }
         }
      },
      {
         title: "CR Pulls",
         id: "crPulls",
         selector: function(pull) {
            return !pull.cr_done() && !pull.dev_blocked();
         },
         sort: function(pull) {
            // The higher score is, the lower the pull will be sorted.
            // So a lower score means an item shows higher in the list.
            var score = sortGlobally(pull);
            var signatures = pull.cr_signatures;

            if (!pull.cr_done() && signatures.user && !signatures.user.data.active) {
               // The user has an invalid signature, and the pull isn't ready.
               // They should re-CR it
               score -= 1000;
            }

            if (!signatures.user && (signatures.old.length + signatures.current.length) >= pull.status.cr_req) {
               // The number of people who've messed with the pull is at least
               // the number of people who need to sign off, and I'm not one of them.
               score += 500;
            }

            if (signatures.user && signatures.user.data.active) {
               // I've already CRd or QAd this pull
               score += 1000;
            }

            if (pull.is_mine()) {
               score += 500;
            }

            if (pull.build_succeeded()) {
               score -= 4;
            }

            if (pull.qa_done()) {
               score -= 2;
            }

            score -= pull.status.CR.length;

            return score;
         }
      },
      {
         title: "QA Pulls",
         id: "qaPulls",
         selector: function(pull) {
            return !pull.qa_done() && !pull.dev_blocked() &&
             pull.build_succeeded();
         },
         sort: function(pull) {
            // The higher score is, the lower the pull will be sorted.
            // So a lower score means an item shows higher in the list.
            var score = sortGlobally(pull);
            var signatures = pull.qa_signatures;

            if (!pull.qa_done() && signatures.user && !signatures.user.data.active) {
               // The user has an invalid signature, and the pull isn't ready.
               // They should re-QA it.
               score -= 1000;
            }

            if (!signatures.user && (signatures.old.length + signatures.current.length) >= pull.status.qa_req) {
               // The number of people who've messed with the pull is at least
               // the number of people who need to sign off, and I'm not one of them.
               score += 500;
            }

            if (signatures.user && signatures.user.data.active) {
               // I've already CRd or QAd this pull.
               score += 1000;
            }

            var label = pull.getLabel('QAing');

            if (label) {
               if (label.user === App.user) {
                  score -= 750;
               } else {
                  score += 500;
               }
            }

            if (pull.is_mine()) {
               score += 500;
            }

            if (pull.build_succeeded()) {
               score -= 2;
            }

            if (pull.cr_done() ||
            (pull.cr_signatures.old.length + pull.cr_signatures.current.length) >= pull.status.cr_req) {
               // If the pull is CR-complete or the pull has enough invalid and
               // current CRs to become complete, push it up.
               score -= 1;
            }

            return score;
         },
         indicators: {
            qa_in_progress: function qa_in_progress(pull, node) {
               var label;
               if (label = pull.getLabel('QAing')) {
                  var labelElem = $('<span>' + label.title + '</span>');
                  var labelclass;
                  if (label.user === App.user) {
                     labelclass = 'label-success';
                  } else {
                     labelclass = 'label-warning';
                  }
                  labelElem.addClass('label ' + labelclass);
                  labelElem = utils.addActionTooltip(labelElem, '',
                  label.created_at, label.user);

                  node.append(labelElem);
               }
            }
         }
      }
      ];
   });<|MERGE_RESOLUTION|>--- conflicted
+++ resolved
@@ -1,16 +1,10 @@
-<<<<<<< HEAD
 /* `spec/columns.js`
  *
  * This file defines the columns which Pulldasher shows. It is required and
  * slotted into the global config by `spec/main.js`.
  */
-// The header here is standard RequireJS to pull in jquery and a helper library
-// which is available in `/public/js/appearanceUtils.js`.
-define(['jquery', 'appearanceUtils'], function($, utils) {
-   // This array will contain one object for each column configured. Adding a
-   // column requires adding a new element to the array and adding a spot on
-   // index.html for the column to go in.
-=======
+// The header here is standard RequireJS to pull in jquery, a helper library
+// which is available in `/public/js/appearanceUtils.js`, and underscore.
 define(['jquery', 'appearanceUtils', 'underscore'], function($, utils, _) {
 
    // Sorting functions that are run on each column.
@@ -44,7 +38,9 @@
       }, 0);
    }
 
->>>>>>> 0620bc7a
+   // This array will contain one object for each column configured. Adding a
+   // column requires adding a new element to the array and adding a spot on
+   // index.html for the column to go in.
    return [
       // This object describes a column in Pulldasher, specifically, the CI
       // Blocked column.
