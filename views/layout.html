<!DOCTYPE html>
<html lang="en">
   <head>
      <title>Pulldasher</title>
      <meta name="viewport" content="width=device-width, initial-scale=1">
      <link rel="icon" type="image/ico" href="public/img/favicon.ico">

      <link rel="stylesheet" href="css/pulldasher.css">
      <script>
      var require = {
         paths: {
            "jquery":"//ajax.googleapis.com/ajax/libs/jquery/1.10.2/jquery.min",
            "bootstrap":"//netdna.bootstrapcdn.com/bootstrap/3.1.1/js/bootstrap.min",
<<<<<<< HEAD
            "socketjs":"://cdnjs.cloudflare.com/ajax/libs/socket.io/<%= socketVersion %>/socket.io.min.js",
=======
            "socketjs":"//cdnjs.cloudflare.com/ajax/libs/socket.io/<%= socketVersion %>/socket.io.min",
>>>>>>> a154a41b
            "underscore":"//cdnjs.cloudflare.com/ajax/libs/underscore.js/1.6.0/underscore-min",
            "text":"/lib/requirejs-text/text",
            "html":"/html",
            "spec":"/spec"
         },
         shim: {
            'bootstrap': ['jquery'],
            'socketio': {
               exports: 'io'
            },
            'debug': {
               exports: 'debug'
            }
         }
      };
      </script>
      <script data-main="public/js/main" src="/lib/requirejs/require.js"></script>
   </head>
   <body>
      <%- body %>
   </body>
</html><|MERGE_RESOLUTION|>--- conflicted
+++ resolved
@@ -11,11 +11,7 @@
          paths: {
             "jquery":"//ajax.googleapis.com/ajax/libs/jquery/1.10.2/jquery.min",
             "bootstrap":"//netdna.bootstrapcdn.com/bootstrap/3.1.1/js/bootstrap.min",
-<<<<<<< HEAD
-            "socketjs":"://cdnjs.cloudflare.com/ajax/libs/socket.io/<%= socketVersion %>/socket.io.min.js",
-=======
             "socketjs":"//cdnjs.cloudflare.com/ajax/libs/socket.io/<%= socketVersion %>/socket.io.min",
->>>>>>> a154a41b
             "underscore":"//cdnjs.cloudflare.com/ajax/libs/underscore.js/1.6.0/underscore-min",
             "text":"/lib/requirejs-text/text",
             "html":"/html",
