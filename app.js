--- conflicted
+++ resolved
@@ -64,18 +64,9 @@
             dbManager.insertSignatures(pull.signatures);
          });
 
-<<<<<<< HEAD
-=======
          pull.comments.forEach(function(comment) {
             dbManager.updateComment(comment);
          });
-
-         if (pull.commitStatus) {
-            dbManager.updateCommitStatus(pull.commitStatus);
-         }
-
-         dbManager.updatePull(pull);
->>>>>>> 5a1c1c9f
       });
    });
 
