var util = require('util');
var events = require('events');
var _ = require('underscore');
var Signature = require('./signature');
var config = require('../config');

<<<<<<< HEAD
function Pull(data, signatures, comments) {
=======
function Pull(data, signatures, commitStatus) {
>>>>>>> e53b7ba5
   this.data = {
      number: data.number,
      state: data.state,
      title: data.title,
      body: data.body,
      created_at: data.created_at,
      updated_at: data.updated_at,
      closed_at: data.closed_at,
      merged_at: data.merged_at,
      head: {
         ref: data.head.ref,
         sha: data.head.sha,
         repo: {
            owner: {
               login: data.head.repo.owner.login
            },
            name: data.head.repo.name
         }
      },
      base: {
         ref: data.base.ref
      },
      user: {
         login: data.user.login
      }
   };

   this.signatures = signatures || [];
<<<<<<< HEAD
   this.comments = comments || [];
=======
   this.commitStatus = commitStatus;
>>>>>>> e53b7ba5
}

Pull.prototype.toObject = function () {
   var data = this.data;
   var obj = _.extend({}, data);
   obj.status = this.getStatus();
   return obj;
};

/**
 * Get all signatures of a given tag.
 */
Pull.prototype.getSignatures = function getSignatures(tagName) {
   return this.signatures.filter(function(signature) {
      return signature.data.type === tagName;
   });
};

/**
 * Return an object:
 * {
 *    'qa_req'        : The *needed* number of QA signatures occuring after the last commit
 *                       in order for this pull to be ready for deploy.
 *    'cr_req'        : The *needed* number of CR signatures occuring after the last commit
 *                       in order for this pull to be ready for deploy.
 *    'QA'            : An array of signatures occuring after latest commit with QA tags
 *    'CR'            : An array of signatures occuring after latest commit with CR tags
 *    'dev_block'     : An array containing the last 'dev_block' signature if the pull is dev blocked,
 *                       or an empty array
 *    'deploy_block'  : An array containing the last 'deploy_block' signature if pull is deploy blocked,
 *                       or an empty array
 *    'ready'         : A boolean indicating whether the pull is ready to be deployed.
 *    'commit_status' : A Status object or null.
 * }
 */
Pull.prototype.getStatus = function getStatus() {
   var status = {
      // TODO get these from the pull's comment or default
      // if the pull doesn't specify
      'qa_req' : config.default_qa_req,
      'cr_req' : config.default_cr_req,
      'QA' : this.getSignatures('QA'),
      'CR' : this.getSignatures('CR'),
      'dev_block'    : this.getSignatures('dev_block'),
      'deploy_block' : this.getSignatures('deploy_block'),
      'commit_status' : this.commitStatus
   };

   status['ready'] =
            status['dev_block'].length === 0 &&
            status['deploy_block'].length === 0 &&
            status['QA'].length >= status['qa_req'] &&
            status['CR'].length >= status['cr_req'];

   return status;
};

/**
 * Takes an object representing a DB row, and returns an object which mimics
 * a GitHub API response which may be used to initialize an instance of this
 * Pull object.
 */
Pull.getFromDB = function(data) {
   return {
      number: data.number,
      state: data.state,
      title: data.title,
      body: data.body,
      created_at: data.created_at,
      updated_at: data.updated_at,
      closed_at: data.closed_at,
      merged_at: data.merged_at,
      head: {
         ref: data.head_branch,
         sha: data.head_sha,
         repo: {
            owner: {
               login: data.repo_owner
            },
            name: data.repo_name
         }
      },
      base: {
         ref: data.base_branch
      },
      user: {
         login: data.owner
      }
   };
}

module.exports = Pull;<|MERGE_RESOLUTION|>--- conflicted
+++ resolved
@@ -4,11 +4,7 @@
 var Signature = require('./signature');
 var config = require('../config');
 
-<<<<<<< HEAD
-function Pull(data, signatures, comments) {
-=======
-function Pull(data, signatures, commitStatus) {
->>>>>>> e53b7ba5
+function Pull(data, signatures, comments, commitStatus) {
    this.data = {
       number: data.number,
       state: data.state,
@@ -37,11 +33,8 @@
    };
 
    this.signatures = signatures || [];
-<<<<<<< HEAD
    this.comments = comments || [];
-=======
    this.commitStatus = commitStatus;
->>>>>>> e53b7ba5
 }
 
 Pull.prototype.toObject = function () {
