--- conflicted
+++ resolved
@@ -51,13 +51,8 @@
    var Issue = require('./issue');
    var self = this;
    var connected = this.data.closes || this.data.connects;
-<<<<<<< HEAD
    if (connected) {
-      return Issue.findByNumber(connected).
-=======
-   if (!this.data.milestone.title && connected) {
       return Issue.findByNumber(this.data.repo, connected).
->>>>>>> 969e4ea5
       then(function(issue) {
          debug("Updating pull from issue: %s", issue.number);
          if (issue.milestone) {
