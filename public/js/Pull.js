define(['underscore'], function(_) {
   var constructor = function(data) {
      _.extend(this, data);
   };

   _.extend(constructor.prototype, {
      url: function() {
         return 'https://github.com/' + this.head.repo.owner.login + '/' + this.head.repo.name + '/pull/' + this.number;
      },

      update: function(data) {
         _.extend(this, data);
      },

      dev_blocked: function() {
         return this.status.dev_block.length > 0;
      },

      deploy_blocked: function() {
         return this.status.deploy_block.length > 0;
      },

      qa_done: function() {
         return this.status.QA.length >= this.status.qa_req;
      },

      cr_done: function() {
         return this.status.CR.length >= this.status.cr_req;
      },

      is_mine: function() {
         return this.user.login === App.user;
      },

<<<<<<< HEAD
      hasLabel: function(labelName) {
         return _.some(this.labels, function(label) {
            return label.title === labelName;
         });
=======
      build_status: function() {
         var status = this.status.commit_status;
         return status && status.data.state;
      },

      build_failed: function() {
         var status = this.build_status();
         return status == 'failure' || status == 'error';
>>>>>>> 6343e478
      }
   });

   return constructor;
});<|MERGE_RESOLUTION|>--- conflicted
+++ resolved
@@ -32,12 +32,12 @@
          return this.user.login === App.user;
       },
 
-<<<<<<< HEAD
       hasLabel: function(labelName) {
          return _.some(this.labels, function(label) {
             return label.title === labelName;
          });
-=======
+      },
+
       build_status: function() {
          var status = this.status.commit_status;
          return status && status.data.state;
@@ -46,8 +46,7 @@
       build_failed: function() {
          var status = this.build_status();
          return status == 'failure' || status == 'error';
->>>>>>> 6343e478
-      }
+      },
    });
 
    return constructor;
