--- conflicted
+++ resolved
@@ -29,12 +29,7 @@
       },
       // Allows custom modifications of each pull's display
       adjust: function(pull, node) {
-<<<<<<< HEAD
-         // If the pull is over 30 days old...
-         if (Date.now() - (new Date(pull.created_at)) > 2590000000) {
-=======
          if (pull.deploy_blocked()) {
->>>>>>> 009f5ac1
             // Mark it in red
             node.addClass('notice');
          }
