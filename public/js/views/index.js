--- conflicted
+++ resolved
@@ -115,25 +115,13 @@
                cr_remaining: function(pull, node) {
                   var required = pull.status.cr_req;
                   var remaining = required - pull.status.CR.length;
-<<<<<<< HEAD
-
-                  if (remaining === 1) {
-                     node.addClass('text-danger');
-                  }
-=======
->>>>>>> e06b7007
                },
                qa_remaining: function(pull, node) {
                   var required = pull.status.qa_req;
                   var remaining = required - pull.status.QA.length;
 
-<<<<<<< HEAD
                   if (remaining === 0) {
-                     node.addClass('text-success');
-=======
-                  if (remaining <= 0) {
-                     node.children('.sig-count').addClass('label label-success');
->>>>>>> e06b7007
+                     node.children('.sig-count').addClass('text-success');
                   }
                }
             }
@@ -142,38 +130,22 @@
             title: "QA Pulls",
             id: "qaPulls",
             selector: function(pull) {
-<<<<<<< HEAD
-               return !pull.qa_done() && !pull.dev_blocked();
-=======
                var isHotfix = /^hotfix/.test(pull.head.ref);
                var numCRs = pull.status.CR.length;
 
                return !pull.qa_done() && !pull.dev_blocked() && (numCRs > 0 || isHotfix);
->>>>>>> e06b7007
             },
             indicators: {
                qa_remaining: function(pull, node) {
                   var required = pull.status.qa_req;
                   var remaining = required - pull.status.QA.length;
-<<<<<<< HEAD
-
-                  if (remaining === 1) {
-                     node.addClass('text-warning');
-                  }
-=======
->>>>>>> e06b7007
                },
                cr_remaining: function(pull, node) {
                   var required = pull.status.cr_req;
                   var remaining = required - pull.status.CR.length;
 
-<<<<<<< HEAD
                   if (remaining === 0) {
-                     node.addClass('text-success');
-=======
-                  if (remaining <= 0) {
-                     node.children('.sig-count').addClass('label label-success');
->>>>>>> e06b7007
+                     node.children('.sig-count').addClass('text-success');
                   }
                }
             }
