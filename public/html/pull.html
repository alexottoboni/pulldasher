<a target="_blank" href="<%- pull.url() %>" class="list-group-item pull">
<<<<<<< HEAD
   <div>
      <p>#<%- pull.number %>: <%- pull.title %></p>
   </div>
   <div id="indicators" class="indicators row">
=======
   <p>#<%- pull.number %>: <%- pull.title %></p>
   <div id="indicators" class="row">
>>>>>>> 2f119bc0
   </div>
</a><|MERGE_RESOLUTION|>--- conflicted
+++ resolved
@@ -1,12 +1,5 @@
 <a target="_blank" href="<%- pull.url() %>" class="list-group-item pull">
-<<<<<<< HEAD
-   <div>
-      <p>#<%- pull.number %>: <%- pull.title %></p>
-   </div>
+   <p>#<%- pull.number %>: <%- pull.title %></p>
    <div id="indicators" class="indicators row">
-=======
-   <p>#<%- pull.number %>: <%- pull.title %></p>
-   <div id="indicators" class="row">
->>>>>>> 2f119bc0
    </div>
 </a>