{
  "name": "pulldasher",
  "private": true,
  "version": "0.0.1",
  "description": "Simple pull request dashboard",
  "dependencies": {
    "body-parser": "^1.15.1",
    "cookie-parser": "^1.4.1",
    "cookie-session": "^2.0.0-alpha.1",
    "debug": "1.0.4",
    "ejs": "1.0.x",
    "express": "3.x",
    "express-partials": "0.1.1",
    "github": "iFixit/node-github",
    "mysql": "2.1.x",
    "passport": "0.1.17",
    "passport-github": "0.1.5",
    "promise": "5.0.x",
<<<<<<< HEAD
    "socket.io": "1.0.6",
    "underscore": "1.5.x"
=======
    "github": "iFixit/node-github",
    "ejs": "1.0.x",
    "mysql": "2.1.x",
    "debug": "1.0.4",
    "notify-queue": "0.0.5"
>>>>>>> bb703e9a
  },
  "devDependencies": {
    "grunt": "0.4.5",
    "grunt-contrib-jshint": "0.11.0",
    "grunt-contrib-less": "1.0.0",
    "grunt-contrib-watch": "~0.6.1"
  },
  "scripts": {
    "start": "node app.js",
    "debug": "node debug app.js"
  },
  "main": "app.js",
  "repository": "git@github.com:ifixit/pulldasher.git",
  "author": "iFixit",
  "license": "MIT"
}<|MERGE_RESOLUTION|>--- conflicted
+++ resolved
@@ -13,19 +13,12 @@
     "express-partials": "0.1.1",
     "github": "iFixit/node-github",
     "mysql": "2.1.x",
+    "notify-queue": "0.0.5",
     "passport": "0.1.17",
     "passport-github": "0.1.5",
     "promise": "5.0.x",
-<<<<<<< HEAD
     "socket.io": "1.0.6",
     "underscore": "1.5.x"
-=======
-    "github": "iFixit/node-github",
-    "ejs": "1.0.x",
-    "mysql": "2.1.x",
-    "debug": "1.0.4",
-    "notify-queue": "0.0.5"
->>>>>>> bb703e9a
   },
   "devDependencies": {
     "grunt": "0.4.5",
